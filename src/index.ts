--- conflicted
+++ resolved
@@ -92,15 +92,8 @@
 
     app.post(
       endpoint,
-<<<<<<< HEAD
-      graphqlExpress(request => ({
+      graphqlExpress(async request => ({
         schema: this.executableSchema,
-=======
-      bodyParser.json(),
-      apolloUploadExpress(uploads),
-      graphqlExpress(async request => ({
-        schema: this.schema,
->>>>>>> 87927344
         tracing: tracing(request),
         context:
           typeof this.context === 'function'
